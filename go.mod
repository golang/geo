module github.com/pavlov061356/geo

<<<<<<< HEAD
go 1.22.0

toolchain go1.22.5

require golang.org/x/exp v0.0.0-20240909161429-701f63a606c0
=======
go 1.21

require github.com/google/go-cmp v0.7.0 // indirect
>>>>>>> 97e19c1a
<|MERGE_RESOLUTION|>--- conflicted
+++ resolved
@@ -1,13 +1,5 @@
 module github.com/pavlov061356/geo
 
-<<<<<<< HEAD
-go 1.22.0
-
-toolchain go1.22.5
-
-require golang.org/x/exp v0.0.0-20240909161429-701f63a606c0
-=======
 go 1.21
 
-require github.com/google/go-cmp v0.7.0 // indirect
->>>>>>> 97e19c1a
+require github.com/google/go-cmp v0.7.0 // indirect