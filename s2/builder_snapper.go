--- conflicted
+++ resolved
@@ -496,12 +496,8 @@
 
 // SnapPoint returns a candidate snap site for the given point.
 func (sf IntLatLngSnapper) SnapPoint(point Point) Point {
-<<<<<<< HEAD
-	// ABSL_DCHECK_GE(exponent_, 0);// Make sure snap function was initialized.
-=======
 	// TODO(rsned): C++ DCHECK's on exponent being in valid range. What should we
 	// do when it's bad here.
->>>>>>> 92f93c4c
 	input := LatLngFromPoint(point)
 	lat := s1.Angle(roundAngle(input.Lat * sf.from))
 	lng := s1.Angle(roundAngle(input.Lng * sf.from))
