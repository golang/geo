// Copyright 2017 Google Inc. All rights reserved.
//
// Licensed under the Apache License, Version 2.0 (the "License");
// you may not use this file except in compliance with the License.
// You may obtain a copy of the License at
//
//     http://www.apache.org/licenses/LICENSE-2.0
//
// Unless required by applicable law or agreed to in writing, software
// distributed under the License is distributed on an "AS IS" BASIS,
// WITHOUT WARRANTIES OR CONDITIONS OF ANY KIND, either express or implied.
// See the License for the specific language governing permissions and
// limitations under the License.

package s2

// This file defines a collection of methods for computing the distance to an edge,
// interpolating along an edge, projecting points onto edges, etc.

import (
	"math"

	"github.com/pavlov061356/geo/s1"
)

// DistanceFromSegment returns the distance of point X from line segment AB.
// The points are expected to be normalized. The result is very accurate for small
// distances but may have some numerical error if the distance is large
// (approximately pi/2 or greater). The case A == B is handled correctly.
func DistanceFromSegment(x, a, b Point) s1.Angle {
	var minDist s1.ChordAngle
	minDist, _ = updateMinDistance(x, a, b, minDist, true)
	return minDist.Angle()
}

// IsDistanceLess reports whether the distance from X to the edge AB is less
// than limit. (For less than or equal to, specify limit.Successor()).
// This method is faster than DistanceFromSegment(). If you want to
// compare against a fixed s1.Angle, you should convert it to an s1.ChordAngle
// once and save the value, since this conversion is relatively expensive.
func IsDistanceLess(x, a, b Point, limit s1.ChordAngle) bool {
	_, less := UpdateMinDistance(x, a, b, limit)
	return less
}

// UpdateMinDistance checks if the distance from X to the edge AB is less
// than minDist, and if so, returns the updated value and true.
// The case A == B is handled correctly.
//
// Use this method when you want to compute many distances and keep track of
// the minimum. It is significantly faster than using DistanceFromSegment
// because (1) using s1.ChordAngle is much faster than s1.Angle, and (2) it
// can save a lot of work by not actually computing the distance when it is
// obviously larger than the current minimum.
func UpdateMinDistance(x, a, b Point, minDist s1.ChordAngle) (s1.ChordAngle, bool) {
	return updateMinDistance(x, a, b, minDist, false)
}

// UpdateMaxDistance checks if the distance from X to the edge AB is greater
// than maxDist, and if so, returns the updated value and true.
// Otherwise it returns false. The case A == B is handled correctly.
func UpdateMaxDistance(x, a, b Point, maxDist s1.ChordAngle) (s1.ChordAngle, bool) {
	dist := maxChordAngle(ChordAngleBetweenPoints(x, a), ChordAngleBetweenPoints(x, b))
	if dist > s1.RightChordAngle {
		dist, _ = updateMinDistance(Point{x.Mul(-1)}, a, b, dist, true)
		dist = s1.StraightChordAngle - dist
	}
	if maxDist < dist {
		return dist, true
	}

	return maxDist, false
}

// IsInteriorDistanceLess reports whether the minimum distance from X to the edge
// AB is attained at an interior point of AB (i.e., not an endpoint), and that
// distance is less than limit. (Specify limit.Successor() for less than or equal to).
func IsInteriorDistanceLess(x, a, b Point, limit s1.ChordAngle) bool {
	_, less := UpdateMinInteriorDistance(x, a, b, limit)
	return less
}

// UpdateMinInteriorDistance reports whether the minimum distance from X to AB
// is attained at an interior point of AB (i.e., not an endpoint), and that distance
// is less than minDist. If so, the value of minDist is updated and true is returned.
// Otherwise it is unchanged and returns false.
func UpdateMinInteriorDistance(x, a, b Point, minDist s1.ChordAngle) (s1.ChordAngle, bool) {
	return interiorDist(x, a, b, minDist, false)
}

// Project returns the point along the edge AB that is closest to the point X.
// The fractional distance of this point along the edge AB can be obtained
// using DistanceFraction.
//
// This requires that all points are unit length.
func Project(x, a, b Point) Point {
	aXb := a.PointCross(b)
	// Find the closest point to X along the great circle through AB.
	p := x.Sub(aXb.Mul(x.Dot(aXb.Vector) / aXb.Vector.Norm2()))

	// If this point is on the edge AB, then it's the closest point.
	if Sign(aXb, a, Point{p}) && Sign(Point{p}, b, aXb) {
		return Point{p.Normalize()}
	}

	// Otherwise, the closest point is either A or B.
	if x.Sub(a.Vector).Norm2() <= x.Sub(b.Vector).Norm2() {
		return a
	}
	return b
}

// DistanceFraction returns the distance ratio of the point X along an edge AB.
// If X is on the line segment AB, this is the fraction T such
// that X == Interpolate(T, A, B).
//
// This requires that A and B are distinct.
func DistanceFraction(x, a, b Point) float64 {
	d0 := x.Angle(a.Vector)
	d1 := x.Angle(b.Vector)
	return float64(d0 / (d0 + d1))
}

// Interpolate returns the point X along the line segment AB whose distance from A
// is the given fraction "t" of the distance AB. Does NOT require that "t" be
// between 0 and 1. Note that all distances are measured on the surface of
// the sphere, so this is more complicated than just computing (1-t)*a + t*b
// and normalizing the result.
func Interpolate(t float64, a, b Point) Point {
	if t == 0 {
		return a
	}
	if t == 1 {
		return b
	}
	ab := a.Angle(b.Vector)
	return InterpolateAtDistance(s1.Angle(t)*ab, a, b)
}

// InterpolateAtDistance returns the point X along the line segment AB whose
// distance from A is the angle ax.
func InterpolateAtDistance(ax s1.Angle, a, b Point) Point {
	aRad := ax.Radians()

	// Use PointCross to compute the tangent vector at A towards B. The
	// result is always perpendicular to A, even if A=B or A=-B, but it is not
	// necessarily unit length. (We effectively normalize it below.)
	normal := a.PointCross(b)
	tangent := normal.Vector.Cross(a.Vector)

	// Now compute the appropriate linear combination of A and "tangent". With
	// infinite precision the result would always be unit length, but we
	// normalize it anyway to ensure that the error is within acceptable bounds.
	// (Otherwise errors can build up when the result of one interpolation is
	// fed into another interpolation.)
	return Point{(a.Mul(math.Cos(aRad)).Add(tangent.Mul(math.Sin(aRad) / tangent.Norm()))).Normalize()}
}

// minUpdateDistanceMaxError returns the maximum error in the result of
// UpdateMinDistance (and the associated functions such as
// UpdateMinInteriorDistance, IsDistanceLess, etc), assuming that all
// input points are normalized to within the bounds guaranteed by r3.Vector's
// Normalize. The error can be added or subtracted from an s1.ChordAngle
// using its Expanded method.
//
// Note that accuracy goes down as the distance approaches 0 degrees or 180
// degrees (for different reasons).  Near 0 degrees the error is acceptable
// for all practical purposes (about 1.2e-15 radians ~= 8 nanometers).  For
// exactly antipodal points the maximum error is quite high (0.5 meters), but
// this error drops rapidly as the points move away from antipodality
// (approximately 1 millimeter for points that are 50 meters from antipodal,
// and 1 micrometer for points that are 50km from antipodal).
func minUpdateDistanceMaxError(dist s1.ChordAngle) float64 {
	// There are two cases for the maximum error in UpdateMinDistance(),
	// depending on whether the closest point is interior to the edge.
	return math.Max(minUpdateInteriorDistanceMaxError(dist), dist.MaxPointError())
}

// minUpdateInteriorDistanceMaxError returns the maximum error in the result of
// UpdateMinInteriorDistance, assuming that all input points are normalized
// to within the bounds guaranteed by Point's Normalize. The error can be added
// or subtracted from an s1.ChordAngle using its Expanded method.
//
// Note that accuracy goes down as the distance approaches 0 degrees or 180
// degrees (for different reasons). Near 0 degrees the error is acceptable
// for all practical purposes (about 1.2e-15 radians ~= 8 nanometers).  For
// exactly antipodal points the maximum error is quite high (0.5 meters),
// but this error drops rapidly as the points move away from antipodality
// (approximately 1 millimeter for points that are 50 meters from antipodal,
// and 1 micrometer for points that are 50km from antipodal).
//
// TODO(roberts): Currently the error bound does not hold for edges whose endpoints
// are antipodal to within about 1e-15 radians (less than 1 micron). This could
// be fixed by extending PointCross to use higher precision when necessary.
func minUpdateInteriorDistanceMaxError(dist s1.ChordAngle) float64 {
	// If a point is more than 90 degrees from an edge, then the minimum
	// distance is always to one of the endpoints, not to the edge interior.
	if dist >= s1.RightChordAngle {
		return 0.0
	}

	// This bound includes all source of error, assuming that the input points
	// are normalized. a and b are components of chord length that are
	// perpendicular and parallel to a plane containing the edge respectively.
	b := math.Min(1.0, 0.5*float64(dist))
	a := math.Sqrt(b * (2 - b))
	return ((2.5+2*sqrt3+8.5*a)*a +
		(2+2*sqrt3/3+6.5*(1-b))*b +
		(23+16/sqrt3)*dblEpsilon) * dblEpsilon
}

// updateMinDistance computes the distance from a point X to a line segment AB,
// and if either the distance was less than the given minDist, or alwaysUpdate is
// true, the value and whether it was updated are returned.
func updateMinDistance(x, a, b Point, minDist s1.ChordAngle, alwaysUpdate bool) (s1.ChordAngle, bool) {
	if d, ok := interiorDist(x, a, b, minDist, alwaysUpdate); ok {
		// Minimum distance is attained along the edge interior.
		return d, true
	}

	// Otherwise the minimum distance is to one of the endpoints.
	xa2, xb2 := (x.Sub(a.Vector)).Norm2(), x.Sub(b.Vector).Norm2()
	dist := s1.ChordAngle(math.Min(xa2, xb2))
	if !alwaysUpdate && dist >= minDist {
		return minDist, false
	}
	return dist, true
}

// interiorDist returns the shortest distance from point x to edge ab, assuming
// that the closest point to X is interior to AB. If the closest point is not
// interior to AB, interiorDist returns (minDist, false). If alwaysUpdate is set to
// false, the distance is only updated when the value exceeds certain the given minDist.
func interiorDist(x, a, b Point, minDist s1.ChordAngle, alwaysUpdate bool) (s1.ChordAngle, bool) {
	// Chord distance of x to both end points a and b.
	xa2, xb2 := (x.Sub(a.Vector)).Norm2(), x.Sub(b.Vector).Norm2()

	// The closest point on AB could either be one of the two vertices (the
	// vertex case) or in the interior (the interior case). Let C = A x B.
	// If X is in the spherical wedge extending from A to B around the axis
	// through C, then we are in the interior case. Otherwise we are in the
	// vertex case.
	//
	// Check whether we might be in the interior case. For this to be true, XAB
	// and XBA must both be acute angles. Checking this condition exactly is
	// expensive, so instead we consider the planar triangle ABX (which passes
	// through the sphere's interior). The planar angles XAB and XBA are always
	// less than the corresponding spherical angles, so if we are in the
	// interior case then both of these angles must be acute.
	//
	// We check this by computing the squared edge lengths of the planar
	// triangle ABX, and testing whether angles XAB and XBA are both acute using
	// the law of cosines:
	//
	//            | XA^2 - XB^2 | < AB^2      (*)
	//
	// This test must be done conservatively (taking numerical errors into
	// account) since otherwise we might miss a situation where the true minimum
	// distance is achieved by a point on the edge interior.
	//
	// There are two sources of error in the expression above (*).  The first is
	// that points are not normalized exactly; they are only guaranteed to be
	// within 2 * dblEpsilon of unit length.  Under the assumption that the two
	// sides of (*) are nearly equal, the total error due to normalization errors
	// can be shown to be at most
	//
	//        2 * dblEpsilon * (XA^2 + XB^2 + AB^2) + 8 * dblEpsilon ^ 2 .
	//
	// The other source of error is rounding of results in the calculation of (*).
	// Each of XA^2, XB^2, AB^2 has a maximum relative error of 2.5 * dblEpsilon,
	// plus an additional relative error of 0.5 * dblEpsilon in the final
	// subtraction which we further bound as 0.25 * dblEpsilon * (XA^2 + XB^2 +
	// AB^2) for convenience.  This yields a final error bound of
	//
	//        4.75 * dblEpsilon * (XA^2 + XB^2 + AB^2) + 8 * dblEpsilon ^ 2 .
	ab2 := a.Sub(b.Vector).Norm2()
	maxError := (4.75*dblEpsilon*(xa2+xb2+ab2) + 8*dblEpsilon*dblEpsilon)
	if math.Abs(xa2-xb2) >= ab2+maxError {
		return minDist, false
	}

	// The minimum distance might be to a point on the edge interior. Let R
	// be closest point to X that lies on the great circle through AB. Rather
	// than computing the geodesic distance along the surface of the sphere,
	// instead we compute the "chord length" through the sphere's interior.
	//
	// The squared chord length XR^2 can be expressed as XQ^2 + QR^2, where Q
	// is the point X projected onto the plane through the great circle AB.
	// The distance XQ^2 can be written as (X.C)^2 / |C|^2 where C = A x B.
	// We ignore the QR^2 term and instead use XQ^2 as a lower bound, since it
	// is faster and the corresponding distance on the Earth's surface is
	// accurate to within 1% for distances up to about 1800km.
	c := a.PointCross(b)
	c2 := c.Norm2()
	xDotC := x.Dot(c.Vector)
	xDotC2 := xDotC * xDotC
	if !alwaysUpdate && xDotC2 > c2*float64(minDist) {
		// The closest point on the great circle AB is too far away.  We need to
		// test this using ">" rather than ">=" because the actual minimum bound
		// on the distance is (xDotC2 / c2), which can be rounded differently
		// than the (more efficient) multiplicative test above.
		return minDist, false
	}

	// Otherwise we do the exact, more expensive test for the interior case.
	// This test is very likely to succeed because of the conservative planar
	// test we did initially.
	//
	// TODO(roberts): Ensure that the errors in test are accurately reflected in the
	// minUpdateInteriorDistanceMaxError.
	cx := c.Cross(x.Vector)
	if a.Sub(x.Vector).Dot(cx) >= 0 || b.Sub(x.Vector).Dot(cx) <= 0 {
		return minDist, false
	}

	// Compute the squared chord length XR^2 = XQ^2 + QR^2 (see above).
	// This calculation has good accuracy for all chord lengths since it
	// is based on both the dot product and cross product (rather than
	// deriving one from the other). However, note that the chord length
	// representation itself loses accuracy as the angle approaches π.
	qr := 1 - math.Sqrt(cx.Norm2()/c2)
	dist := s1.ChordAngle((xDotC2 / c2) + (qr * qr))

	if !alwaysUpdate && dist >= minDist {
		return minDist, false
	}

	return dist, true
}

// updateEdgePairMinDistance computes the minimum distance between the given
// pair of edges. If the two edges cross, the distance is zero. The cases
// a0 == a1 and b0 == b1 are handled correctly.
func updateEdgePairMinDistance(a0, a1, b0, b1 Point, minDist s1.ChordAngle) (s1.ChordAngle, bool) {
	if minDist == 0 {
		return 0, false
	}
	if CrossingSign(a0, a1, b0, b1) == Cross {
		return 0, true
	}

	// Otherwise, the minimum distance is achieved at an endpoint of at least
	// one of the two edges. We ensure that all four possibilities are always checked.
	//
	// The calculation below computes each of the six vertex-vertex distances
	// twice (this could be optimized).
	var ok1, ok2, ok3, ok4 bool
	minDist, ok1 = UpdateMinDistance(a0, b0, b1, minDist)
	minDist, ok2 = UpdateMinDistance(a1, b0, b1, minDist)
	minDist, ok3 = UpdateMinDistance(b0, a0, a1, minDist)
	minDist, ok4 = UpdateMinDistance(b1, a0, a1, minDist)
	return minDist, ok1 || ok2 || ok3 || ok4
}

// updateEdgePairMaxDistance reports the minimum distance between the given pair of edges.
// If one edge crosses the antipodal reflection of the other, the distance is pi.
func updateEdgePairMaxDistance(a0, a1, b0, b1 Point, maxDist s1.ChordAngle) (s1.ChordAngle, bool) {
	if maxDist == s1.StraightChordAngle {
		return s1.StraightChordAngle, false
	}
	if CrossingSign(a0, a1, Point{b0.Mul(-1)}, Point{b1.Mul(-1)}) == Cross {
		return s1.StraightChordAngle, true
	}

	// Otherwise, the maximum distance is achieved at an endpoint of at least
	// one of the two edges. We ensure that all four possibilities are always checked.
	//
	// The calculation below computes each of the six vertex-vertex distances
	// twice (this could be optimized).
	var ok1, ok2, ok3, ok4 bool
	maxDist, ok1 = UpdateMaxDistance(a0, b0, b1, maxDist)
	maxDist, ok2 = UpdateMaxDistance(a1, b0, b1, maxDist)
	maxDist, ok3 = UpdateMaxDistance(b0, a0, a1, maxDist)
	maxDist, ok4 = UpdateMaxDistance(b1, a0, a1, maxDist)
	return maxDist, ok1 || ok2 || ok3 || ok4
}

// EdgePairClosestPoints returns the pair of points (a, b) that achieves the
// minimum distance between edges a0a1 and b0b1, where a is a point on a0a1 and
// b is a point on b0b1. If the two edges intersect, a and b are both equal to
// the intersection point. Handles a0 == a1 and b0 == b1 correctly.
func EdgePairClosestPoints(a0, a1, b0, b1 Point) (Point, Point) {
	if CrossingSign(a0, a1, b0, b1) == Cross {
		x := Intersection(a0, a1, b0, b1)
		return x, x
	}
	// We save some work by first determining which vertex/edge pair achieves
	// the minimum distance, and then computing the closest point on that edge.
	var minDist s1.ChordAngle
	var ok bool

	minDist, _ = updateMinDistance(a0, b0, b1, minDist, true)
	closestVertex := 0
	if minDist, ok = UpdateMinDistance(a1, b0, b1, minDist); ok {
		closestVertex = 1
	}
	if minDist, ok = UpdateMinDistance(b0, a0, a1, minDist); ok {
		closestVertex = 2
	}
	if _, ok = UpdateMinDistance(b1, a0, a1, minDist); ok {
		closestVertex = 3
	}
	switch closestVertex {
	case 0:
		return a0, Project(a0, b0, b1)
	case 1:
		return a1, Project(a1, b0, b1)
	case 2:
		return Project(b0, a0, a1), b0
	case 3:
		return Project(b1, a0, a1), b1
	default:
		panic("illegal case reached")
	}
}

<<<<<<< HEAD
func GetPointOnRay(origin Point, dir Point, r s1.Angle) Point {
	vector := (origin.Vector.Mul(math.Cos(r.Radians()))).Add(dir.Vector.Mul(math.Sin(r.Radians()))).Normalize()
	return PointFromCoords(vector.X, vector.Y, vector.Z)
}

func GetPointOnLine(startPoint Point, endPoint Point, angle s1.Angle) Point {
	vector, _ := robustNormalWithLength(startPoint.Vector, endPoint.Vector)
	dir := vector.Cross(startPoint.Vector).Normalize()
	return GetPointOnRay(startPoint, PointFromCoords(dir.X, dir.Y, dir.Z), angle)
}
=======
// PointOnLine Returns the point at distance "r" from A along the line AB.
//
// Note that the line AB has a well-defined direction even when A and B are
// antipodal or nearly so.  If A == B then an arbitrary direction is chosen.
func PointOnLine(a, b Point, r s1.Angle) Point {
	// Use RobustCrossProd() to compute the tangent vector at A towards B.  This
	// technique is robust even when A and B are antipodal or nearly so.
	dir := Point{a.PointCross(b).Cross(a.Vector).Normalize()}
	return PointOnRay(a, dir, r)
}

// PointToLeft returns a Point to the left of the edge from `a` to `b` which
// is distance 'r' away from `a` orthogonal to the specified edge.
//
//	c (result)
//	|
//	|
//	a --------> b
func PointToLeft(a, b Point, r s1.Angle) Point {
	return PointOnRay(a, Point{a.PointCross(b).Normalize()}, r)
}

// PointToRight returns a Point to the right of the edge from `a` to `b` which
// is distance 'r' away from `a` orthogonal to the specified edge.
//
//	a --------> b
//	|
//	|
//	c (result)
func PointToRight(a, b Point, r s1.Angle) Point {
	return PointOnRay(a, Point{b.PointCross(a).Normalize()}, r)
}

// PointOnRay returns the point at distance "r" along the ray with the given
// origin and direction. "dir" is required to be perpendicular to "origin" (since
// this is how directions on the sphere are represented).
//
// This function is similar to PointOnLine() except that (1) the first
// two arguments are required to be perpendicular and (2) it is much faster.
// It can be used as an alternative to repeatedly calling PointOnLine() by
// computing "dir" as
//
//	dir = a.PointCross(b).Cross(a.Vector).Normalize();
//
// REQUIRES: "origin" and "dir" are perpendicular to within the tolerance
//
//	of the calculation above.
//
// "origin" and "dir" should also be normalized.
func PointOnRay(origin, dir Point, r s1.Angle) Point {
	// Mathematically the result should already be unit length, but we normalize
	// it anyway to ensure that the error is within acceptable bounds.
	// (Otherwise errors can build up when the result of one interpolation is
	// fed into another interpolation.)
	//
	// Note that it is much cheaper to compute the sine and cosine of an
	// s1.ChordAngle than an s1.Angle.
	return Point{origin.Mul(math.Cos(float64(r))).Add(dir.Mul(math.Sin(float64(r)))).Normalize()}
}

// TODO(rsned): Differences from C++
// IsEdgeBNearEdgeA
// PointOnLineError
// PointOnRayError
>>>>>>> 97e19c1a
<|MERGE_RESOLUTION|>--- conflicted
+++ resolved
@@ -414,18 +414,6 @@
 	}
 }
 
-<<<<<<< HEAD
-func GetPointOnRay(origin Point, dir Point, r s1.Angle) Point {
-	vector := (origin.Vector.Mul(math.Cos(r.Radians()))).Add(dir.Vector.Mul(math.Sin(r.Radians()))).Normalize()
-	return PointFromCoords(vector.X, vector.Y, vector.Z)
-}
-
-func GetPointOnLine(startPoint Point, endPoint Point, angle s1.Angle) Point {
-	vector, _ := robustNormalWithLength(startPoint.Vector, endPoint.Vector)
-	dir := vector.Cross(startPoint.Vector).Normalize()
-	return GetPointOnRay(startPoint, PointFromCoords(dir.X, dir.Y, dir.Z), angle)
-}
-=======
 // PointOnLine Returns the point at distance "r" from A along the line AB.
 //
 // Note that the line AB has a well-defined direction even when A and B are
@@ -489,5 +477,4 @@
 // TODO(rsned): Differences from C++
 // IsEdgeBNearEdgeA
 // PointOnLineError
-// PointOnRayError
->>>>>>> 97e19c1a
+// PointOnRayError