// Copyright 2014 Google Inc. All rights reserved.
//
// Licensed under the Apache License, Version 2.0 (the "License");
// you may not use this file except in compliance with the License.
// You may obtain a copy of the License at
//
//     http://www.apache.org/licenses/LICENSE-2.0
//
// Unless required by applicable law or agreed to in writing, software
// distributed under the License is distributed on an "AS IS" BASIS,
// WITHOUT WARRANTIES OR CONDITIONS OF ANY KIND, either express or implied.
// See the License for the specific language governing permissions and
// limitations under the License.

package s2

import (
	"flag"
	"io"
	"math"
	"math/rand"
	"os"

	"github.com/golang/geo/r1"
	"github.com/golang/geo/r2"
	"github.com/golang/geo/s1"
)

<<<<<<< HEAD
// To set in testing add "--benchmark_brute_force=true" to your test command.
var benchmarkBruteForce = flag.Bool("benchmark_brute_force", false,
	"When set, use brute force algorithms in benchmarking.")
=======
var (
	// To set in testing add "--benchmark_brute_force=true" to your test command.
	// When using blaze/bazel add "--test_arg=--benchmark_brute_force=true"
	benchmarkBruteForce = flag.Bool("benchmark_brute_force", false,
		"When set, use brute force algorithms in benchmarking.")
)
>>>>>>> 0b6e08c2

const (
	// epsilon is a small number that represents a reasonable level of noise between two
	// values that can be considered to be equal.
	// C++ FLT_EPSILON is actually to 1.1920928955078125e-7, but this requires
	// overriding the value specifically in a whole lot of tests.
	epsilon = 1e-15
)

// float64Eq reports whether the two values are within the default epsilon.
func float64Eq(x, y float64) bool { return float64Near(x, y, epsilon) }

// float64Near reports whether the two values are within the given epsilon.
func float64Near(x, y, ε float64) bool {
	return math.Abs(x-y) <= ε
}

// TODO(roberts): Add in flag to allow specifying the random seed for repeatable tests.

// The Earth's mean radius in kilometers (according to NASA).
const earthRadiusKm = 6371.01

// kmToAngle converts a distance on the Earth's surface to an angle.
func kmToAngle(km float64) s1.Angle {
	return s1.Angle(km / earthRadiusKm)
}

// randomBits returns a 64-bit random unsigned integer whose lowest "num" are random, and
// whose other bits are zero.
func randomBits(num uint32) uint64 {
	// Make sure the request is for not more than 63 bits.
	if num > 63 {
		num = 63
	}
	return uint64(rand.Int63()) & ((1 << num) - 1)
}

// Return a uniformly distributed 64-bit unsigned integer.
func randomUint64() uint64 {
	return uint64(rand.Int63() | (rand.Int63() << 63))
}

// Return a uniformly distributed 32-bit unsigned integer.
func randomUint32() uint32 {
	return uint32(randomBits(32))
}

// randomFloat64 returns a uniformly distributed value in the range [0,1).
// Note that the values returned are all multiples of 2**-53, which means that
// not all possible values in this range are returned.
func randomFloat64() float64 {
	const randomFloatBits = 53
	return math.Ldexp(float64(randomBits(randomFloatBits)), -randomFloatBits)
}

// randomUniformInt returns a uniformly distributed integer in the range [0,n).
// NOTE: This is replicated here to stay in sync with how the C++ code generates
// uniform randoms. (instead of using Go's math/rand package directly).
func randomUniformInt(n int) int {
	return int(randomFloat64() * float64(n))
}

// randomUniformFloat64 returns a uniformly distributed value in the range [min, max).
func randomUniformFloat64(min, max float64) float64 {
	return min + randomFloat64()*(max-min)
}

// oneIn returns true with a probability of 1/n.
func oneIn(n int) bool {
	return randomUniformInt(n) == 0
}

// randomPoint returns a random unit-length vector.
func randomPoint() Point {
	return PointFromCoords(randomUniformFloat64(-1, 1),
		randomUniformFloat64(-1, 1), randomUniformFloat64(-1, 1))
}

// randomFrame returns a right-handed coordinate frame (three orthonormal vectors) for
// a randomly generated point.
func randomFrame() *matrix3x3 {
	return randomFrameAtPoint(randomPoint())
}

// randomFrameAtPoint returns a right-handed coordinate frame using the given
// point as the z-axis. The x- and y-axes are computed such that (x,y,z) is a
// right-handed coordinate frame (three orthonormal vectors).
func randomFrameAtPoint(z Point) *matrix3x3 {
	x := Point{z.Cross(randomPoint().Vector).Normalize()}
	y := Point{z.Cross(x.Vector).Normalize()}

	m := &matrix3x3{}
	m.setCol(0, x)
	m.setCol(1, y)
	m.setCol(2, z)
	return m
}

// randomCellIDForLevel returns a random CellID at the given level.
// The distribution is uniform over the space of cell ids, but only
// approximately uniform over the surface of the sphere.
func randomCellIDForLevel(level int) CellID {
	face := randomUniformInt(NumFaces)
	pos := randomUint64() & uint64((1<<PosBits)-1)
	return CellIDFromFacePosLevel(face, pos, level)
}

// randomCellID returns a random CellID at a randomly chosen
// level. The distribution is uniform over the space of cell ids,
// but only approximately uniform over the surface of the sphere.
func randomCellID() CellID {
	return randomCellIDForLevel(randomUniformInt(MaxLevel + 1))
}

// randomCellUnion returns a CellUnion of the given size of randomly selected cells.
func randomCellUnion(n int) CellUnion {
	var cu CellUnion
	for i := 0; i < n; i++ {
		cu = append(cu, randomCellID())
	}
	cu.Normalize()
	return cu
}

// concentricLoopsPolygon constructs a polygon with the specified center as a
// number of concentric loops and vertices per loop.
func concentricLoopsPolygon(center Point, numLoops, verticesPerLoop int) *Polygon {
	var loops []*Loop
	for li := 0; li < numLoops; li++ {
		radius := s1.Angle(0.005 * float64(li+1) / float64(numLoops))
		loops = append(loops, RegularLoop(center, radius, verticesPerLoop))
	}
	return PolygonFromLoops(loops)
}

// skewedInt returns a number in the range [0,2^max_log-1] with bias towards smaller numbers.
func skewedInt(maxLog int) int {
	base := uint32(rand.Int31n(int32(maxLog + 1)))
	return int(randomBits(31) & ((1 << base) - 1))
}

// randomCap returns a cap with a random axis such that the log of its area is
// uniformly distributed between the logs of the two given values. The log of
// the cap angle is also approximately uniformly distributed.
func randomCap(minArea, maxArea float64) Cap {
	capArea := maxArea * math.Pow(minArea/maxArea, randomFloat64())
	return CapFromCenterArea(randomPoint(), capArea)
}

// latLngsApproxEqual reports of the two LatLngs are within the given epsilon.
func latLngsApproxEqual(a, b LatLng, epsilon float64) bool {
	return float64Near(float64(a.Lat), float64(b.Lat), epsilon) &&
		float64Near(float64(a.Lng), float64(b.Lng), epsilon)
}

// pointsApproxEqual reports whether the two points are within the given distance
// of each other. This is the same as Point.ApproxEqual but permits specifying
// the epsilon.
func pointsApproxEqual(a, b Point, epsilon float64) bool {
	return float64(a.Vector.Angle(b.Vector)) <= epsilon
}

// pointSlicesApproxEqual reports whether corresponding elements of each slice are approximately equal.
func pointSlicesApproxEqual(a, b []Point, epsilon float64) bool {
	if len(a) != len(b) {
		return false
	}

	for i := range a {
		if !pointsApproxEqual(a[i], b[i], epsilon) {
			return false
		}
	}
	return true
}

// r1IntervalsApproxEqual reports whether the two r1.Intervals are within the given
// epsilon of each other. This adds a test changeable value for epsilon
func r1IntervalsApproxEqual(a, b r1.Interval, epsilon float64) bool {
	if a.IsEmpty() {
		return b.Length() <= 2*epsilon
	}
	if b.IsEmpty() {
		return a.Length() <= 2*epsilon
	}
	return math.Abs(b.Lo-a.Lo) <= epsilon &&
		math.Abs(b.Hi-a.Hi) <= epsilon
}

var (
	rectErrorLat = 10 * dblEpsilon
	rectErrorLng = dblEpsilon
)

// r2PointsApproxEqual reports whether the two points are within the given epsilon.
func r2PointsApproxEqual(a, b r2.Point, epsilon float64) bool {
	return float64Near(a.X, b.X, epsilon) && float64Near(a.Y, b.Y, epsilon)
}

// r2PointSlicesApproxEqual reports whether corresponding elements of the slices are approximately equal.
func r2PointSlicesApproxEqual(a, b []r2.Point, epsilon float64) bool {
	if len(a) != len(b) {
		return false
	}

	for i := range a {
		if !r2PointsApproxEqual(a[i], b[i], epsilon) {
			return false
		}
	}
	return true
}

// rectsApproxEqual reports whether the two rect are within the given tolerances
// at each corner from each other. The tolerances are specific to each axis.
func rectsApproxEqual(a, b Rect, tolLat, tolLng float64) bool {
	return math.Abs(a.Lat.Lo-b.Lat.Lo) < tolLat &&
		math.Abs(a.Lat.Hi-b.Lat.Hi) < tolLat &&
		math.Abs(a.Lng.Lo-b.Lng.Lo) < tolLng &&
		math.Abs(a.Lng.Hi-b.Lng.Hi) < tolLng
}

// matricesApproxEqual reports whether all cells in both matrices are equal within
// the default floating point epsilon.
func matricesApproxEqual(m1, m2 *matrix3x3) bool {
	return float64Eq(m1[0][0], m2[0][0]) &&
		float64Eq(m1[0][1], m2[0][1]) &&
		float64Eq(m1[0][2], m2[0][2]) &&

		float64Eq(m1[1][0], m2[1][0]) &&
		float64Eq(m1[1][1], m2[1][1]) &&
		float64Eq(m1[1][2], m2[1][2]) &&

		float64Eq(m1[2][0], m2[2][0]) &&
		float64Eq(m1[2][1], m2[2][1]) &&
		float64Eq(m1[2][2], m2[2][2])
}

// samplePointFromRect returns a point chosen uniformly at random (with respect
// to area on the sphere) from the given rectangle.
func samplePointFromRect(rect Rect) Point {
	// First choose a latitude uniformly with respect to area on the sphere.
	sinLo := math.Sin(rect.Lat.Lo)
	sinHi := math.Sin(rect.Lat.Hi)
	lat := math.Asin(randomUniformFloat64(sinLo, sinHi))

	// Now choose longitude uniformly within the given range.
	lng := rect.Lng.Lo + randomFloat64()*rect.Lng.Length()

	return PointFromLatLng(LatLng{s1.Angle(lat), s1.Angle(lng)}.Normalized())
}

// samplePointFromCap returns a point chosen uniformly at random (with respect
// to area) from the given cap.
func samplePointFromCap(c Cap) Point {
	// We consider the cap axis to be the "z" axis. We choose two other axes to
	// complete the coordinate frame.
	m := getFrame(c.Center())

	// The surface area of a spherical cap is directly proportional to its
	// height. First we choose a random height, and then we choose a random
	// point along the circle at that height.
	h := randomFloat64() * c.Height()
	theta := 2 * math.Pi * randomFloat64()
	r := math.Sqrt(h * (2 - h))

	// The result should already be very close to unit-length, but we might as
	// well make it accurate as possible.
	return Point{fromFrame(m, PointFromCoords(math.Cos(theta)*r, math.Sin(theta)*r, 1-h)).Normalize()}
}

// perturbATowardsB returns a point that has been shifted some distance towards the
// second point based on a random number.
func perturbATowardsB(a, b Point) Point {
	choice := randomFloat64()
	if choice < 0.1 {
		return a
	}
	if choice < 0.3 {
		// Return a point that is exactly proportional to A and that still
		// satisfies IsUnitLength().
		for {
			b := Point{a.Mul(2 - a.Norm() + 5*(randomFloat64()-0.5)*dblEpsilon)}
			if !b.ApproxEqual(a) && b.IsUnit() {
				return b
			}
		}
	}
	if choice < 0.5 {
		// Return a point such that the distance squared to A will underflow.
		return InterpolateAtDistance(1e-300, a, b)
	}
	// Otherwise return a point whose distance from A is near dblEpsilon such
	// that the log of the pdf is uniformly distributed.
	distance := dblEpsilon * 1e-5 * math.Pow(1e6, randomFloat64())
	return InterpolateAtDistance(s1.Angle(distance), a, b)
}

// perturbedCornerOrMidpoint returns a Point from a line segment whose endpoints are
// difficult to handle correctly. Given two adjacent cube vertices P and Q,
// it returns either an edge midpoint, face midpoint, or corner vertex that is
// in the plane of PQ and that has been perturbed slightly. It also sometimes
// returns a random point from anywhere on the sphere.
func perturbedCornerOrMidpoint(p, q Point) Point {
	a := p.Mul(float64(randomUniformInt(3) - 1)).Add(q.Mul(float64(randomUniformInt(3) - 1)))
	if oneIn(10) {
		// This perturbation often has no effect except on coordinates that are
		// zero, in which case the perturbed value is so small that operations on
		// it often result in underflow.
		a = a.Add(randomPoint().Mul(math.Pow(1e-300, randomFloat64())))
	} else if oneIn(2) {
		// For coordinates near 1 (say > 0.5), this perturbation yields values
		// that are only a few representable values away from the initial value.
		a = a.Add(randomPoint().Mul(4 * dblEpsilon))
	} else {
		// A perturbation whose magnitude is in the range [1e-25, 1e-10].
		a = a.Add(randomPoint().Mul(1e-10 * math.Pow(1e-15, randomFloat64())))
	}

	if a.Norm2() < math.SmallestNonzeroFloat64 {
		// If a.Norm2() is denormalized, Normalize() loses too much precision.
		return perturbedCornerOrMidpoint(p, q)
	}
	return Point{a}
}

// readLoops returns a slice of Loops read from a file encoded using Loops Encode.
func readLoops(filename string) ([]*Loop, error) {
	f, err := os.Open(filename)
	if err != nil {
		return nil, err
	}
	defer f.Close()

	var loops []*Loop

	// Test loop files are expected to be a direct concatenation of encoded loops with
	// no separator tokens. Because there is no way of knowing a priori how many items
	// or how many bytes ahead of time, the only way to end the loop is when we hit EOF.
	for {
		l := &Loop{}
		err := l.Decode(f)
		if err == io.EOF {
			break
		}
		if err != nil {
			return nil, err
		}
		loops = append(loops, l)
	}

	return loops, nil
}

// fractal is a simple type that generates "Koch snowflake" fractals (see Wikipedia
// for an introduction). There is an option to control the fractal dimension
// (between 1.0 and 2.0); values between 1.02 and 1.50 are reasonable simulations
// of various coastlines. The default dimension (about 1.26) corresponds to the
// standard Koch snowflake. (The west coast of Britain has a fractal dimension
// of approximately 1.25.)
//
// The fractal is obtained by starting with an equilateral triangle and
// recursively subdividing each edge into four segments of equal length.
// Therefore the shape at level "n" consists of 3*(4**n) edges. Multi-level
// fractals are also supported: if you set MinLevel to a non-negative
// value, then the recursive subdivision has an equal probability of
// stopping at any of the levels between the given min and max (inclusive).
// This yields a fractal where the perimeter of the original triangle is
// approximately equally divided between fractals at the various possible
// levels. If there are k distinct levels {min,..,max}, the expected number
// of edges at each level "i" is approximately 3*(4**i)/k.
type fractal struct {
	maxLevel int
	// minLevel defines the minimum subdivision level of the fractal
	// A min level of 0 should be avoided since this creates a
	// significant chance that none of the edges will end up subdivided.
	minLevel int

	// dimension of the fractal. A value of approximately 1.26 corresponds
	// to the standard Koch curve. The value must lie in the range [1.0, 2.0).
	dimension float64

	// The ratio of the sub-edge length to the original edge length at each
	// subdivision step.
	edgeFraction float64

	// The distance from the original edge to the middle vertex at each
	// subdivision step, as a fraction of the original edge length.
	offsetFraction float64
}

// newFractal returns a new instance of the fractal type with appropriate defaults.
func newFractal() *fractal {
	return &fractal{
		maxLevel:       -1,
		minLevel:       -1,
		dimension:      math.Log(4) / math.Log(3), // standard Koch curve
		edgeFraction:   0,
		offsetFraction: 0,
	}
}

// setLevelForApproxMinEdges sets the min level to produce approximately the
// given number of edges. The values are rounded to a nearby value of 3*(4**n).
func (f *fractal) setLevelForApproxMinEdges(minEdges int) {
	// Map values in the range [3*(4**n)/2, 3*(4**n)*2) to level n.
	f.minLevel = int(math.Round(0.5 * math.Log2(float64(minEdges)/3)))
}

// setLevelForApproxMaxEdges sets the max level to produce approximately the
// given number of edges. The values are rounded to a nearby value of 3*(4**n).
func (f *fractal) setLevelForApproxMaxEdges(maxEdges int) {
	// Map values in the range [3*(4**n)/2, 3*(4**n)*2) to level n.
	f.maxLevel = int(math.Round(0.5 * math.Log2(float64(maxEdges)/3)))
}

// minRadiusFactor returns a lower bound on the ratio (Rmin / R), where "R" is the
// radius passed to makeLoop and Rmin is the minimum distance from the
// fractal boundary to its center, where all distances are measured in the
// tangent plane at the fractal's center. This can be used to inscribe
// another geometric figure within the fractal without intersection.
func (f *fractal) minRadiusFactor() float64 {
	// The minimum radius is attained at one of the vertices created by the
	// first subdivision step as long as the dimension is not too small (at
	// least minDimensionForMinRadiusAtLevel1, see below). Otherwise we fall
	// back on the incircle radius of the original triangle, which is always a
	// lower bound (and is attained when dimension = 1).
	//
	// The value below was obtained by letting AE be an original triangle edge,
	// letting ABCDE be the corresponding polyline after one subdivision step,
	// and then letting BC be tangent to the inscribed circle at the center of
	// the fractal O. This gives rise to a pair of similar triangles whose edge
	// length ratios can be used to solve for the corresponding "edge fraction".
	// This method is slightly conservative because it is computed using planar
	// rather than spherical geometry. The value below is equal to
	// -math.Log(4)/math.Log((2 + math.Cbrt(2) - math.Cbrt(4))/6).
	const minDimensionForMinRadiusAtLevel1 = 1.0852230903040407
	if f.dimension >= minDimensionForMinRadiusAtLevel1 {
		return math.Sqrt(1 + 3*f.edgeFraction*(f.edgeFraction-1))
	}
	return 0.5
}

// maxRadiusFactor returns the ratio (Rmax / R), where "R" is the radius passed
// to makeLoop and Rmax is the maximum distance from the fractal boundary
// to its center, where all distances are measured in the tangent plane at
// the fractal's center. This can be used to inscribe the fractal within
// some other geometric figure without intersection.
func (f *fractal) maxRadiusFactor() float64 {
	// The maximum radius is always attained at either an original triangle
	// vertex or at a middle vertex from the first subdivision step.
	return math.Max(1.0, f.offsetFraction*sqrt3+0.5)
}

// r2VerticesHelper recursively subdivides the edge to the desired level given
// the two endpoints (v0,v4) of an edge, and returns all vertices of the resulting
// curve up to but not including the endpoint v4.
func (f *fractal) r2VerticesHelper(v0, v4 r2.Point, level int) []r2.Point {
	if level >= f.minLevel && oneIn(f.maxLevel-level+1) {
		// stop at this level
		return []r2.Point{v0}
	}

	var vertices []r2.Point

	// Otherwise compute the intermediate vertices v1, v2, and v3.
	dir := v4.Sub(v0)
	v1 := v0.Add(dir.Mul(f.edgeFraction))
	v2 := v0.Add(v4).Mul(0.5).Sub(dir.Ortho().Mul(f.offsetFraction))
	v3 := v4.Sub(dir.Mul(f.edgeFraction))

	// And recurse on the four sub-edges.
	vertices = append(vertices, f.r2VerticesHelper(v0, v1, level+1)...)
	vertices = append(vertices, f.r2VerticesHelper(v1, v2, level+1)...)
	vertices = append(vertices, f.r2VerticesHelper(v2, v3, level+1)...)
	vertices = append(vertices, f.r2VerticesHelper(v3, v4, level+1)...)

	return vertices
}

// generateR2Vertices returns the set of r2 plane vertices for the fractal
// based on its current settings.
func (f *fractal) generateR2Vertices() []r2.Point {
	var vertices []r2.Point

	// The Koch "snowflake" consists of three Koch curves whose initial edges
	// form an equilateral triangle.
	v0 := r2.Point{X: 1.0, Y: 0.0}
	v1 := r2.Point{X: -0.5, Y: sqrt3 / 2}
	v2 := r2.Point{X: -0.5, Y: -sqrt3 / 2}
	vertices = append(vertices, f.r2VerticesHelper(v0, v1, 0)...)
	vertices = append(vertices, f.r2VerticesHelper(v1, v2, 0)...)
	vertices = append(vertices, f.r2VerticesHelper(v2, v0, 0)...)

	return vertices
}

// makeLoop returns a fractal loop centered around the z-axis of the given
// coordinate frame, with the first vertex in the direction of the
// positive x-axis. In order to avoid self-intersections, the fractal is
// generated by first drawing it in a 2D tangent plane to the unit sphere
// (touching at the fractal's center point) and then projecting the edges
// onto the sphere. This has the side effect of shrinking the fractal
// slightly compared to its nominal radius.
func (f *fractal) makeLoop(frame *matrix3x3, nominalRadius s1.Angle) *Loop {
	// update dependent values before making the loop.
	if f.minLevel < 0 || f.minLevel > f.maxLevel {
		f.minLevel = f.maxLevel
	}

	f.edgeFraction = math.Pow(4.0, -1.0/f.dimension)
	f.offsetFraction = math.Sqrt(f.edgeFraction - 0.25)

	r2pts := f.generateR2Vertices()
	verts := make([]Point, 0, len(r2pts))
	r := nominalRadius.Radians()

	for _, pt := range r2pts {
		verts = append(verts, fromFrame(*frame, PointFromCoords(pt.X*r, pt.Y*r, 1)))
	}
	return LoopFromPoints(verts)
}

// TODO(roberts): Items remaining to port:
// CheckCovering
// CheckResultSet
// CheckDistanceResults<|MERGE_RESOLUTION|>--- conflicted
+++ resolved
@@ -26,18 +26,12 @@
 	"github.com/golang/geo/s1"
 )
 
-<<<<<<< HEAD
-// To set in testing add "--benchmark_brute_force=true" to your test command.
-var benchmarkBruteForce = flag.Bool("benchmark_brute_force", false,
-	"When set, use brute force algorithms in benchmarking.")
-=======
 var (
 	// To set in testing add "--benchmark_brute_force=true" to your test command.
 	// When using blaze/bazel add "--test_arg=--benchmark_brute_force=true"
 	benchmarkBruteForce = flag.Bool("benchmark_brute_force", false,
 		"When set, use brute force algorithms in benchmarking.")
 )
->>>>>>> 0b6e08c2
 
 const (
 	// epsilon is a small number that represents a reasonable level of noise between two
