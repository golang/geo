# Overview

S2 is a library for spherical geometry that aims to have the same robustness,
flexibility, and performance as the best planar geometry libraries.

This is a library for manipulating geometric shapes. Unlike many geometry
libraries, S2 is primarily designed to work with *spherical geometry*, i.e.,
shapes drawn on a sphere rather than on a planar 2D map. (In fact, the name S2
is derived from the mathematical notation for the unit sphere *S²*.) This makes
it especially suitable for working with geographic data.

More details about S2 in general are available on the S2 Geometry Website
[s2geometry.io](https://s2geometry.io/).

## Scope

The library provides the following:

*   Representations of angles, intervals, latitude-longitude points, unit
    vectors, and so on, and various operations on these types.

*   Geometric shapes over the unit sphere, such as spherical caps ("discs"),
    latitude-longitude rectangles, polylines, and polygons. These are
    collectively known as "regions".

*   A hierarchical decomposition of the sphere into regions called "cells". The
    hierarchy starts with the six faces of a projected cube and recursively
    subdivides them in a quadtree-like fashion.

*   Robust constructive operations (e.g., union) and boolean predicates (e.g.,
    containment) for arbitrary collections of points, polylines, and polygons.

*   Fast in-memory indexing of collections of points, polylines, and polygons.

*   Algorithms for measuring distances and finding nearby objects.

*   Robust algorithms for snapping and simplifying geometry (with accuracy and
    topology guarantees).

*   A collection of efficient yet exact mathematical predicates for testing
    relationships among geometric objects.

*   Support for spatial indexing, including the ability to approximate regions
    as collections of discrete "S2 cells". This feature makes it easy to build
    large distributed spatial indexes.

On the other hand, the following are outside the scope of S2:

*   Planar geometry.

*   Conversions to/from common GIS formats.

### Robustness

What do we mean by "robust"?

In the S2 library, the core operations are designed to be 100% robust. This
means that each operation makes strict mathematical guarantees about its output,
and is implemented in such a way that it meets those guarantees for all possible
valid inputs. For example, if you compute the intersection of two polygons, not
only is the output guaranteed to be topologically correct (up to the creation of
degeneracies), but it is also guaranteed that the boundary of the output stays
within a user-specified tolerance of true, mathematically exact result.

Robustness is very important when building higher-level algorithms, since
unexpected results from low-level operations can be very difficult to handle. S2
achieves this goal using a combination of techniques from computational
geometry, including *conservative error bounds*, *exact geometric predicates*,
and *snap rounding*.

The implementation attempts to be precise both in terms of mathematical
definitions (e.g. whether regions include their boundaries, and how degeneracies
are handled) and numerical accuracy (e.g. minimizing cancellation error).

Note that the intent of this library is to represent geometry as a mathematical
abstraction. For example, although the unit sphere is obviously a useful
approximation for the Earth's surface, functions that are specifically related
to geography are not part of the core library (e.g. easting/northing
conversions, ellipsoid approximations, geodetic vs. geocentric coordinates,
etc).

See https://pkg.go.dev/github.com/golang/geo for specific package documentation.

For an analogous library in C++, see https://github.com/google/s2geometry, in
Java, see https://github.com/google/s2-geometry-library-java, and Python, see
https://github.com/google/s2geometry/tree/master/src/python

# Status of the Go Library

This library is principally a port of the
[C++ S2 library](https://github.com/google/s2geometry), adapting to Go idioms
where it makes sense. We detail the progress of this port below relative to that
C++ library.

<<<<<<< HEAD
## [ℝ¹](https://pkg.go.dev/github.com/golang/geo/r1) - One-dimensional Cartesian coordinates
=======
Legend:

*   ✅ - Feature Complete
*   🟡 - Mostly Complete
*   ❌ - Not available

## [ℝ¹](https://godoc.org/github.com/golang/geo/r1) - One-dimensional Cartesian coordinates
>>>>>>> 0b6e08c2

C++ Type   | Go
:--------- | ---
R1Interval | ✅

## [ℝ²](https://pkg.go.dev/github.com/golang/geo/r2) - Two-dimensional Cartesian coordinates

C++ Type | Go
:------- | ---
R2Point  | ✅
R2Rect   | ✅

## [ℝ³](https://pkg.go.dev/github.com/golang/geo/r3) - Three-dimensional Cartesian coordinates

C++ Type      | Go
:------------ | ---
R3Vector      | ✅
R3ExactVector | ✅
Matrix3x3     | ✅

## [S¹](https://pkg.go.dev/github.com/golang/geo/s1) - Circular Geometry

C++ Type     | Go
:----------- | ---
S1Angle      | ✅
S1ChordAngle | ✅
S1Interval   | ✅

## [S²](https://pkg.go.dev/github.com/golang/geo/s2) - Spherical Geometry

### Basic Types

C++ Type             | Go
:------------------- | ---
S2Cap                | ✅
S2Cell               | ✅
S2CellId             | ✅
S2CellIdVector       | ❌
S2CellIndex          | 🟡
S2CellUnion          | ✅
S2Coords             | ✅
S2DensityTree        | ❌
S2DistanceTarget     | ✅
S2EdgeVector         | ✅
S2LatLng             | ✅
S2LatLngRect         | ✅
S2LaxLoop            | 🟡
S2LaxPolygon         | 🟡
S2LaxPolyline        | 🟡
S2Loop               | ✅
S2PaddedCell         | ✅
S2Point              | ✅
S2PointIndex         | ❌
S2PointSpan          | ❌
S2PointRegion        | ❌
S2PointVector        | ✅
S2Polygon            | 🟡
S2Polyline           | ✅
S2R2Rect             | ❌
S2Region             | ✅
S2RegionCoverer      | ✅
S2RegionIntersection | ❌
S2RegionUnion        | ✅
S2Shape              | ✅
S2ShapeIndex         | ✅
S2ShapeIndexRegion   | ❌
EncodedLaxPolygon    | ❌
EncodedLaxPolyline   | ❌
EncodedShapeIndex    | ❌
EncodedStringVector  | ❌
EncodedUintVector    | ❌
IdSetLexicon         | ❌
ValueSetLexicon      | ❌
SequenceLexicon      | ❌
LaxClosedPolyline    | ❌
VertexIDLaxLoop      | ❌

### Query Types

C++ Type             | Go
:------------------- | ---
S2ChainInterpolation | ❌
S2ClosestCell        | ❌
S2FurthestCell       | ❌
S2ClosestEdge        | ✅
S2FurthestEdge       | ✅
S2ClosestPoint       | ❌
S2FurthestPoint      | ❌
S2ContainsPoint      | ✅
S2ContainsVertex     | ✅
S2ConvexHull         | ✅
S2CrossingEdge       | ✅
S2HausdorffDistance  | ❌
S2ShapeNesting       | ❌

### Supporting Types

C++ Type                         | Go
:------------------------------- | ---
S2BooleanOperation               | ❌
S2BufferOperation                | ❌
S2Builder                        | ❌
S2BuilderClosedSetNormalizer     | ❌
S2BuilderFindPolygonDegeneracies | ❌
S2BuilderGraph                   | ❌
S2BuilderLayers                  | ❌
S2BuilderSnapFunctions           | ❌
S2BuilderTesting                 | ❌
S2Builderutil\*                  | ❌
S2Coder                          | ❌
S2EdgeClipping                   | ✅
S2EdgeCrosser                    | ✅
S2EdgeCrossings                  | ✅
S2EdgeDistances                  | ✅
S2EdgeTessellator                | ✅
S2LoopMeasures                   | ❌
S2Measures                       | ✅
S2MemoryTracker                  | ❌
S2Metrics                        | ❌
S2PointUtil                      | 🟡
S2PolygonBuilder                 | ❌
S2PolylineAlignment              | ❌
S2PolylineMeasures               | ✅
S2PolylineSimplifier             | ❌
S2Predicates                     | ✅
S2Projections                    | ❌
S2rectBounder                    | ❌
S2RegionTermIndexer              | ❌
S2ShapeIndexMeasures             | ❌
S2ShapeIndexUtil\*               | 🟡
S2ShapeMeasures                  | ❌
S2ShapeUtil\*                    | 🟡
S2Stats                          | ❌
S2Testing                        | ✅
S2TextFormat                     | ✅
S2WedgeRelations                 | ✅
S2WindingOperation               | ❌

### Encode/Decode

Encoding and decoding of S2 types is fully implemented and interoperable with
C++ and Java.<|MERGE_RESOLUTION|>--- conflicted
+++ resolved
@@ -92,17 +92,13 @@
 where it makes sense. We detail the progress of this port below relative to that
 C++ library.
 
-<<<<<<< HEAD
-## [ℝ¹](https://pkg.go.dev/github.com/golang/geo/r1) - One-dimensional Cartesian coordinates
-=======
 Legend:
 
 *   ✅ - Feature Complete
 *   🟡 - Mostly Complete
 *   ❌ - Not available
 
-## [ℝ¹](https://godoc.org/github.com/golang/geo/r1) - One-dimensional Cartesian coordinates
->>>>>>> 0b6e08c2
+## [ℝ¹](https://pkg.go.dev/github.com/golang/geo/r1) - One-dimensional Cartesian coordinates
 
 C++ Type   | Go
 :--------- | ---
